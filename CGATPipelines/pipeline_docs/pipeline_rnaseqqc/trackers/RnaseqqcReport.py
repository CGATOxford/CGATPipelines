import re
import glob
import numpy as np
import pandas as pd
import numpy as np
from sklearn import manifold
from sklearn.metrics import euclidean_distances
import rpy2.robjects as ro
from rpy2.robjects import r as R
import rpy2.robjects.pandas2ri as py2ri
from CGATReport.Tracker import *
from CGATReport.Utils import PARAMS as P
import CGATPipelines.PipelineTracks as PipelineTracks

###################################################################
###################################################################
# parameterization

EXPORTDIR = P.get('readqc_exportdir', P.get('exportdir', 'export'))
DATADIR = P.get('readqc_datadir', P.get('datadir', '.'))
DATABASE = P.get('readqc_backend', P.get('sql_backend', 'sqlite:///./csvdb'))

###################################################################
# cf. pipeline_rnaseq.py
# This should be automatically gleaned from pipeline_rnaseq.py
###################################################################


TRACKS = PipelineTracks.Tracks(PipelineTracks.Sample).loadFromDirectory(
    glob.glob("%s/*.sra" % DATADIR), "(\S+).sra") +\
    PipelineTracks.Tracks(PipelineTracks.Sample).loadFromDirectory(
        glob.glob("%s/*.fastq.gz" % DATADIR), "(\S+).fastq.gz") +\
    PipelineTracks.Tracks(PipelineTracks.Sample).loadFromDirectory(
        glob.glob("%s/*.fastq.1.gz" % DATADIR), "(\S+).fastq.1.gz") +\
    PipelineTracks.Tracks(PipelineTracks.Sample).loadFromDirectory(
        glob.glob("*.csfasta.gz"), "(\S+).csfasta.gz")

###########################################################################


class RnaseqqcTracker(TrackerSQL):

    '''Define convenience tracks for plots'''

    def __init__(self, *args, **kwargs):
        TrackerSQL.__init__(self, *args, backend=DATABASE, **kwargs)

##############################################################
##############################################################
##############################################################


class SampleHeatmap(RnaseqqcTracker):
    table = "transcript_quantification"
    py2ri.activate()

    def getTracks(self, subset=None):
        return ("all")

    def getCurrentRDevice(self):

        '''return the numerical device id of the
        current device'''

        return R["dev.cur"]()[0]

    def hierarchicalClustering(self, dataframe):
        '''
        Perform hierarchical clustering on a
        dataframe of expression values

        Arguments
        ---------
        dataframe: pandas.Core.DataFrame
          a dataframe containing gene IDs, sample IDs
          and gene expression values

        Returns
        -------
        correlations: pandas.Core.DataFrame
          a dataframe of a pair-wise correlation matrix
          across samples.  Uses the Pearson correlation.
        '''

        # set sample_id to index
        pivot = dataframe.pivot(index="sample_id",
                                columns="transcript_id",
                                values="TPM")
        transpose = pivot.T
        # why do I have to resort to R????
        r_df = py2ri.py2ri_pandasdataframe(transpose)
        R.assign("p.df", r_df)
        R('''p.mat <- apply(p.df, 2, as.numeric)''')
        R('''cor.df <- cor(p.mat)''')
        r_cor = R["cor.df"]
        py_cor = py2ri.ri2py_dataframe(r_cor)
        corr_frame = py_cor

        return corr_frame

    def __call__(self, track, slice=None):
        statement = ("SELECT sample_id,transcript_id,TPM from %(table)s "
                     "WHERE transcript_id != 'Transcript';")
        df = pd.DataFrame.from_dict(self.getAll(statement))
        # insert clustering function here

        mdf = self.hierarchicalClustering(df)
        mdf.columns = set(df["sample_id"])
        mdf.index = set(df["sample_id"])
        r_cor = py2ri.py2ri_pandasdataframe(mdf)
        R.assign("cor.mat", r_cor)

        R.x11()
        R('''suppressPackageStartupMessages(library(gplots))''')
        R('''suppressPackageStartupMessages(library(RColorBrewer))''')
        R('''hmcol <- colorRampPalette(c("#FFFF00", "#7A378B"))''')
        R('''heatmap.2(as.matrix(cor.mat), trace="none",'''
          '''col=hmcol)''')

        return odict((("Sum absolute covariance",
                       "#$rpl %i$#" % self.getCurrentRDevice()),))


class sampleMDS(RnaseqqcTracker):
    # to add:
    # - parameterise dissimilarity so we can plot
    #    euclidean & 1-cor(spearman's?)
    # - JOIN with design table to get further aesthetics for plotting
    #   E.g treatment, replicate, etc

    table = "transcript_quantification"

    def __call__(self, track,  slice=None):

        # remove WHERE when table cleaned up to remove header rows
        statement = (
            "SELECT transcript_id, TPM, sample_id FROM %(table)s "
            "where transcript_id != 'Transcript'")

        # fetch data
        df = pd.DataFrame.from_dict(self.getAll(statement))

        df = df.pivot('transcript_id', 'sample_id')['TPM']

        # calculate dissimilarities
        similarities = euclidean_distances(df.transpose())

        # run MDS
        mds = manifold.MDS(n_components=2, max_iter=3000,
                           eps=1e-9, dissimilarity="precomputed", n_jobs=1)
        mds = mds.fit(similarities)
        pos = pd.DataFrame(mds.embedding_)

        pos.columns = ["MD1", "MD2"]
        pos['sample'] = df.columns

        return pos


# TS: Correlation trackers should be simplified and use tracks to select subsets
class CorrelationSummaryA(RnaseqqcTracker):
    table = "binned_means_correlation"
    select = ["AA", "AT", "AC", "AG"]
    select = ",".join(select)

    def __call__(self, track,  slice=None):
        statement = ("SELECT sample,%(select)s FROM %(table)s")
        # fetch data
        df = pd.DataFrame.from_dict(self.getAll(statement))
        df['sample'] = [x.replace("_quant.sf", "") for x in df['sample']]
        df = pd.melt(df, id_vars="sample")
        df2 = pd.DataFrame(map(lambda x: x.split("-"), df['sample']))
        df2.columns = ["id_"+str(x) for x in range(1, len(df2.columns)+1)]
        merged = pd.concat([df, df2], axis=1)
        #merged.index = ("all",)*len(merged.index)
        #merged.index.name = "track"
        return merged


class GradientSummaryA(CorrelationSummaryA):
    table = "binned_means_gradients"


class CorrelationSummaryT(CorrelationSummaryA):
    table = "binned_means_correlation"
    select = ["TA", "TT", "TC", "TG"]
    select = ",".join(select)


class GradientSummaryT(CorrelationSummaryT):
    table = "binned_means_gradients"


class CorrelationSummaryC(CorrelationSummaryA):
    table = "binned_means_correlation"
    select = ["CA", "CT", "CC", "CG"]
    select = ",".join(select)


class GradientSummaryC(CorrelationSummaryC):
    table = "binned_means_gradients"


class CorrelationSummaryG(CorrelationSummaryA):
    table = "binned_means_correlation"
    select = ["GA", "GT", "GC", "GG"]
    select = ",".join(select)


class GradientSummaryG(CorrelationSummaryG):
    table = "binned_means_gradients"


class CorrelationSummaryGC(CorrelationSummaryA):
    table = "binned_means_correlation"
    select = ["GC_Content", "length"]
    select = ",".join(select)


class GradientSummaryGC(CorrelationSummaryGC):
    table = "binned_means_gradients"


class BiasFactors(RnaseqqcTracker):
    table = "binned_means"

    def getTracks(self):
        d = self.get("SELECT DISTINCT factor FROM %(table)s")
        return tuple([x[0] for x in d])

    def __call__(self, track, slice=None):
        statement = "SELECT * FROM %(table)s WHERE factor = '%(track)s'"
        # fetch data
        df = self.getDataFrame(statement)

        # TS: this should be replaces with a merge with the table of
        # experiment information
        df2 = pd.DataFrame(map(lambda x: x.split("-"), df['sample']))
        df2.columns = ["id_"+str(x) for x in range(1, len(df2.columns)+1)]

        merged = pd.concat([df, df2], axis=1)
        #merged.index = ("all",)*len(merged.index)
        #merged.index.name = "track"

<<<<<<< HEAD
class GGSummary(BiasFactorPlot):
    table = "means_binned_GG"
    factor = "GG"


class ExpressionDistribution(RnaseqqcTracker):
    table = "transcript_quantification"

    def __call__(self, track, slice=None):
        statement = ("SELECT sample_id, transcript_id, RPKM FROM %(table)s WHERE transcript_id != 'Transcript'")
        df = pd.DataFrame.from_dict(self.getAll(statement))
        c = 0.0000001
        df['log2rpkm'] = df['RPKM'].apply(lambda x: np.log2(c + x))

        return df

#  cgatreport-test -t ExpressionDistribution -r r-ggplot -o statement='aes(x=log2rpkm, group=sample_id, colour=sample_id)+geom_density()'


#class ExpressionDistributionNotR(RnaseqqcTracker, SingleTableTrackerColumns):
#    table = "transcript_quantification"
#    column = "transcript_id"
#    exclude_columns = "RPKM"

#    def __call__(self, track, slice=None):
#        statement = ("SELECT sample_id, transcript_id, RPKM FROM %(table)s WHERE transcript_id != 'Transcript'")
#        df = pd.DataFrame.from_dict(self.getAll(statement))
#        c = 0.0000001
#        df['log2rpkm'] = df['RPKM'].apply(lambda x: np.log2(c + x))
#        pivot = df.pivot(index='sample_id', columns='transcript_id', values='log2rpkm')

#        return pivot

# cgatreport-test -t ExpressionDistribution -r density-plot
=======
        return merged
>>>>>>> 67ab4582
<|MERGE_RESOLUTION|>--- conflicted
+++ resolved
@@ -242,7 +242,9 @@
         #merged.index = ("all",)*len(merged.index)
         #merged.index.name = "track"
 
-<<<<<<< HEAD
+        return merged
+
+
 class GGSummary(BiasFactorPlot):
     table = "means_binned_GG"
     factor = "GG"
@@ -276,7 +278,4 @@
 
 #        return pivot
 
-# cgatreport-test -t ExpressionDistribution -r density-plot
-=======
-        return merged
->>>>>>> 67ab4582
+# cgatreport-test -t ExpressionDistribution -r density-plot