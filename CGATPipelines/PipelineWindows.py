import os
import re
import collections
import pandas
from math import log
import numpy as np
import numpy.ma as ma
import itertools

import CGAT.Experiment as E
import CGAT.Pipeline as P
import CGAT.BamTools as BamTools
import CGAT.IOTools as IOTools
import CGAT.Expression as Expression
import CGAT.Bed as Bed

#########################################################################
#########################################################################
#########################################################################


def convertReadsToIntervals(bamfile,
                            bedfile,
                            filtering_quality=None,
                            filtering_dedup=None,
                            filtering_dedup_method='picard'):
    '''convert reads in *bamfile* to *intervals*.

    This method converts read data into intervals for
    counting based methods.

    This method is not appropriated for RNA-Seq.

    Optional steps include:

    * deduplication - remove duplicate reads
    * quality score filtering - remove reads below a certain quality score.
    * paired ended data - merge pairs
    * paired ended data - filter by insert size

    '''
    track = P.snip(bedfile, ".bed.gz")

    is_paired = BamTools.isPaired(bamfile)
    current_file = bamfile
    tmpdir = P.getTempFilename()
    statement = ["mkdir %(tmpdir)s"]
    nfiles = 0

    if filtering_quality > 0:
        next_file = "%(tmpdir)s/bam_%(nfiles)i.bam" % locals()
        statement.append('''samtools view
        -q %(filtering_quality)i -b
        %(current_file)s
        2>> %%(bedfile)s.log
        > %(next_file)s ''' % locals())

        nfiles += 1
        current_file = next_file

    if filtering_dedup is not None:
        # Picard's MarkDuplicates requries an explicit bam file.
        next_file = "%(tmpdir)s/bam_%(nfiles)i.bam" % locals()

        if filtering_dedup_method == 'samtools':
            statement.append('''samtools rmdup - - ''')

        elif filtering_dedup_method == 'picard':
            statement.append('''MarkDuplicates
            INPUT=%(current_file)s
            OUTPUT=%(next_file)s
            ASSUME_SORTED=TRUE
            METRICS_FILE=%(bedfile)s.duplicate_metrics
            REMOVE_DUPLICATES=TRUE
            VALIDATION_STRINGENCY=SILENT
            2>> %%(bedfile)s.log ''' % locals())

        nfiles += 1
        current_file = next_file

    if is_paired:
        statement.append('''cat %(current_file)s
            | python %(scriptsdir)s/bam2bed.py
              --merge-pairs
              --min-insert-size=%(filtering_min_insert_size)i
              --max-insert-size=%(filtering_max_insert_size)i
              --log=%(bedfile)s.log
              -
            | python %(scriptsdir)s/bed2bed.py
              --method=sanitize-genome
              --genome-file=%(genome_dir)s/%(genome)s
              --log=%(bedfile)s.log
            | cut -f 1,2,3,4
            | sort -k1,1 -k2,2n
            | bgzip > %(bedfile)s''')
    else:
        statement.append('''cat %(current_file)s
            | python %(scriptsdir)s/bam2bed.py
              --log=%(bedfile)s.log
              -
            | python %(scriptsdir)s/bed2bed.py
              --method=sanitize-genome
              --genome-file=%(genome_dir)s/%(genome)s
              --log=%(bedfile)s.log
            | cut -f 1,2,3,4
            | sort -k1,1 -k2,2n
            | bgzip > %(bedfile)s''')

    statement.append("tabix -p bed %(bedfile)s")
    statement.append("rm -rf %(tmpdir)s")
    statement = " ; ".join(statement)
    P.run()

    os.unlink(tmpdir)


def countTags(infile, outfile):
    '''count number of pairs in bed-file.'''

    statement = '''zcat %(infile)s
    | python %(scriptsdir)s/bed2stats.py
    --per-contig
    --log=%(outfile)s.log
    >& %(outfile)s'''
    P.run()


def countReadsWithinWindows(bedfile,
                            windowfile,
                            outfile,
                            counting_method="midpoint",
<<<<<<< HEAD
                            jobOptions="-l mem_free=4G"):
=======
                            memory_free="4G"):
>>>>>>> 9a4cc122
    '''count reads given in *tagfile* within intervals in
    *windowfile*.

    Both files need to be :term:`bed` formatted.

    Counting is done using bedtools. The counting method
    can be 'midpoint' or 'nucleotide'.
    '''
<<<<<<< HEAD

    job_options = jobOptions
=======
    job_options = "-l mem_free=%s" % memory_free
>>>>>>> 9a4cc122

    if counting_method == "midpoint":
        f = '''| awk '{a = $2+($3-$2)/2;
        printf("%s\\t%i\\t%i\\n", $1, a, a+1)}' '''
    elif counting_method == "nucleotide":
        f = ""
    else:
        raise ValueError("unknown counting method: %s" % counting_method)

    statement = '''
    zcat %(bedfile)s
    %(f)s
    | coverageBed -a stdin -b %(windowfile)s -split
    | sort -k1,1 -k2,2n
    | gzip
    > %(outfile)s
    '''

    P.run()


def aggregateWindowsReadCounts(infiles,
                               outfile,
                               regex="(.*)\..*"):
    '''aggregate several results from coverageBed
    into a single file.

    *regex* is used to extract the track name from the filename.
    The default removes any suffix.

    coverageBed outputs the following columns:
    1 Contig
    2 Start
    3 Stop
    4 Name
    5 The number of features in A that overlapped (by at least one
      base pair) the B interval.
    6 The number of bases in B that had non-zero coverage from features in A.
    7 The length of the entry in B.
    8 The fraction of bases in B that had non-zero coverage from
      features in A.

    For bed: use column 5
    For bed6: use column 7
    For bed12: use column 13

    Windows without any counts will not be output.
    '''

    # get bed format
    bed_columns = Bed.getNumColumns(infiles[0])
    # +1 as awk is 1-based
    column = bed_columns - 4 + 1

    src = " ".join(['''<( zcat %s |
              awk '{printf("%%s:%%i-%%i\\t%%i\\n", $1,$2,$3,$%s );}' ) ''' %
                    (x, column) for x in infiles])
    tmpfile = P.getTempFilename(".")
    statement = '''paste %(src)s > %(tmpfile)s'''
    P.run()

    # build track names
    tracks = [re.search(regex, os.path.basename(x)).groups()[0]
              for x in infiles]

    outf = IOTools.openFile(outfile, "w")
    outf.write("interval_id\t%s\n" % "\t".join(tracks))

    for line in open(tmpfile, "r"):
        data = line[:-1].split("\t")
        genes = list(set([data[x] for x in range(0, len(data), 2)]))
        values = [int(data[x]) for x in range(1, len(data), 2)]
        if sum(values) == 0:
            continue
        assert len(genes) == 1, \
            "paste command failed, wrong number of genes per line: '%s'" % line
        outf.write("%s\t%s\n" % (genes[0], "\t".join(map(str, values))))

    outf.close()

    os.unlink(tmpfile)


#########################################################################
#########################################################################
#########################################################################
def buildDMRStats(infile, outfile, method):
    '''build dmr summary statistics.
    '''
    results = collections.defaultdict(lambda: collections.defaultdict(int))

    status = collections.defaultdict(lambda: collections.defaultdict(int))
    x = 0
    for line in IOTools.iterate(IOTools.openFile(infile)):
        key = (line.treatment_name, line.control_name)
        r, s = results[key], status[key]
        r["tested"] += 1
        s[line.status] += 1

        is_significant = line.significant == "1"
        up = float(line.l2fold) > 0
        down = float(line.l2fold) < 0
        fold2up = float(line.l2fold) > 1
        fold2down = float(line.l2fold) < -1
        fold2 = fold2up or fold2down

        if up:
            r["up"] += 1
        if down:
            r["down"] += 1
        if fold2up:
            r["l2fold_up"] += 1
        if fold2down:
            r["l2fold_down"] += 1

        if is_significant:
            r["significant"] += 1
            if up:
                r["significant_up"] += 1
            if down:
                r["significant_down"] += 1
            if fold2:
                r["fold2"] += 1
            if fold2up:
                r["significant_l2fold_up"] += 1
            if fold2down:
                r["significant_l2fold_down"] += 1

    header1, header2 = set(), set()
    for r in results.values():
        header1.update(r.keys())
    for s in status.values():
        header2.update(s.keys())

    header = ["method", "treatment", "control"]
    header1 = list(sorted(header1))
    header2 = list(sorted(header2))

    outf = IOTools.openFile(outfile, "w")
    outf.write("\t".join(header + header1 + header2) + "\n")

    for treatment, control in results.keys():
        key = (treatment, control)
        r = results[key]
        s = status[key]
        outf.write("%s\t%s\t%s\t" % (method, treatment, control))
        outf.write("\t".join([str(r[x]) for x in header1]) + "\t")
        outf.write("\t".join([str(s[x]) for x in header2]) + "\n")

#########################################################################
#########################################################################
#########################################################################


def buildFDRStats(infile, outfile, method):
    '''compute number of windows called at different FDR.
    '''

    data = pandas.read_csv(IOTools.openFile(infile), sep="\t", index_col=0)

    assert data['treatment_name'][0] == data['treatment_name'][-1]
    assert data['control_name'][0] == data['control_name'][-1]

    treatment_name, control_name = data[
        'treatment_name'][0], data['control_name'][0]

    key = (treatment_name, control_name)
    fdrs = (0.01, 0.05, 0.1, 0.2, 0.3, 0.4, 0.5, 0.6, 0.7, 0.8, 0.9, 1.0)

    for fdr in fdrs:
        print "fdr"
        take = data['qvalue'] <= fdr

        significant = sum(take)
        print significant


def outputAllWindows(infile, outfile):
    '''output all Windows as a bed file with the l2fold change
    as a score.
    '''
    outf = IOTools.openFile(outfile, "w")
    for line in IOTools.iterate(IOTools.openFile(infile)):
        outf.write("\t".join(
            (line.contig, line.start, line.end,
             "%6.4f" % float(line.l2fold))) + "\n")

    outf.close()


def outputRegionsOfInterest(infiles, outfile,
                            max_per_sample=10, sum_per_group=40):
    '''output windows according to various filters.

    The output is a mock analysis similar to a differential expression
    result.

    '''
    job_options = "-l mem_free=64G"

    design_file, counts_file = infiles

    design = Expression.readDesignFile(design_file)

    # remove tracks not included in the design
    design = dict([(x, y) for x, y in design.items() if y.include])
    # define the two groups
    groups = sorted(set([x.group for x in design.values()]))

    # build a filtering statement
    groupA, groupB = groups
    upper_levelA = "max( (%s) ) < %f" % (
        ",".join(
            ["int(r['%s'])" % x for x, y in design.items()
             if y.group == groupA]),
        max_per_sample)

    sum_levelA = "sum( (%s) ) > %f" % (
        ",".join(
            ["int(r['%s'])" % x for x, y in design.items()
             if y.group == groupB]),
        sum_per_group)

    upper_levelB = "max( (%s) ) < %f" % (
        ",".join(
            ["int(r['%s'])" % x for x, y in design.items()
             if y.group == groupB]),
        max_per_sample)

    sum_levelB = "sum( (%s) ) > %f" % (
        ",".join(
            ["int(r['%s'])" % x for x, y in design.items()
             if y.group == groupA]),
        sum_per_group)

    statement = '''
    zcat %(counts_file)s
    | python %(scriptsdir)s/csv_select.py
            --log=%(outfile)s.log
            "(%(upper_levelA)s and %(sum_levelA)s) or
                            (%(upper_levelB)s and %(sum_levelB)s)"
    | python %(scriptsdir)s/runExpression.py
            --log=%(outfile)s.log
            --filename-design=%(design_file)s
            --filename-tags=-
            --method=mock
            --filter-min-counts-per-sample=0
    | gzip
    > %(outfile)s
    '''

    P.run()

#########################################################################
#########################################################################
#########################################################################


def runDE(infiles, outfile, outdir,
          method="deseq",
          spike_file=None):
    '''run DESeq or EdgeR.

    The job is split into smaller sections. The order of the input
    data is randomized in order to avoid any biases due to chromosomes and
    break up local correlations.

    At the end, a new q-value is computed from all results.
    '''

    to_cluster = True

    design_file, counts_file = infiles

    if spike_file is None:
        statement = "zcat %(counts_file)s"
    else:
        statement = '''python %(scriptsdir)s/combine_tables.py
                           --missing-value=0
                           --cat=filename
                           --log=%(outfile)s.log
                           %(counts_file)s %(spike_file)s
              | python %(scriptsdir)s/csv_cut.py
                           --remove filename
                           --log=%(outfile)s.log
        '''

    prefix = os.path.basename(outfile)

    # the post-processing strips away the warning,
    # renames the qvalue column to old_qvalue
    # and adds a new qvalue column after recomputing
    # over all windows.
    statement += '''
              | perl %(scriptsdir)s/randomize_lines.pl -h
              | %(cmd-farm)s
                  --input-header
                  --output-header
                  --split-at-lines=200000
                  --cluster-options="-l mem_free=8G"
                  --log=%(outfile)s.log2
                  --output-pattern=%(outdir)s/%%s
                  --subdirs
              "python %(scriptsdir)s/runExpression.py
              --method=%(method)s
              --filename-tags=-
              --filename-design=%(design_file)s
              --output-filename-pattern=%%DIR%%/%(prefix)s_
              --deseq-fit-type=%(deseq_fit_type)s
              --deseq-dispersion-method=%(deseq_dispersion_method)s
              --deseq-sharing-mode=%(deseq_sharing_mode)s
              --filter-min-counts-per-row=%(tags_filter_min_counts_per_row)i
              --filter-min-counts-per-sample=%(tags_filter_min_counts_per_sample)i
              --filter-percentile-rowsums=%(tags_filter_percentile_rowsums)i
              --log=%(outfile)s.log
              --fdr=%(edger_fdr)f"
              | grep -v "warnings"
              | perl %(scriptsdir)s/regtail.pl ^test_id
              | perl -p -e "s/qvalue/old_qvalue/"
              | python %(scriptsdir)s/table2table.py
              --log=%(outfile)s.log
              --method=fdr
              --column=pvalue
              --fdr-method=BH
              --fdr-add-column=qvalue
              | gzip
              > %(outfile)s '''

    P.run()


def normalizeBed(infile, outfile):
    '''
    Normalize counts in a bed file to total library size.
    Return as a bedGraph format.  Written as a function
    to use P.submit to send to cluster.
    '''

    bed_frame = pandas.read_table(infile,
                                  sep="\t",
                                  compression="gzip",
                                  header=0,
                                  index_col=0)

    # normalize count column by total library size
    # explicitly define numpy array data type
    # otherwise np.log will fail if it hits a python
    # long
    bed_frame = bed_frame.fillna(0.0)
    val_array = np.array(bed_frame.values, dtype=np.int64)
    geom_mean = geoMean(val_array)
    ratio_frame = bed_frame.apply(lambda x: x/geom_mean,
                                  axis=0)
    size_factors = ratio_frame.apply(np.median,
                                     axis=0)
    normalize_frame = bed_frame/size_factors

    normalize_frame.to_csv(outfile, sep="\t", index_label="interval")


def geoMean(array):
    '''
    Generate the geometric mean of a list or array,
    removing all zero-values but retaining total length
    '''
    if isinstance(array, pandas.core.frame.DataFrame):
        array = array.as_matrix()
    else:
        pass
    non_zero = ma.masked_values(array,
                                0)

    log_a = ma.log(non_zero)
    geom_mean = ma.exp(log_a.mean())

    return geom_mean


def enrichmentVsInput(infile, outfile):
    '''
    Calculate the fold enrichment of the test data
    vs. the input data
    '''

    test_frame = pandas.read_table(infile[1],
                                   sep="\t",
                                   compression="gzip",
                                   header=None,
                                   index_col=None)

    input_frame = pandas.read_table(infile[0],
                                    sep="\t",
                                    compression="gzip",
                                    header=None,
                                    index_col=None)
    merge_frame = pandas.merge(test_frame,
                               input_frame,
                               how='left',
                               left_on=[0, 1, 2],
                               right_on=[0, 1, 2])

    foldchange = lambda x: log((x['3_y'] + 1.0)/(x['3_x'] + 1.0), 2)
    merge_frame[4] = merge_frame.apply(foldchange, axis=1)

    out_frame = merge_frame[[0, 1, 2, 4]]
    out_frame.to_csv(outfile,
                     sep="\t",
                     header=None,
                     index=None)


def runMEDIPSQC(infile, outfile):
    '''run MEDIPS QC targets.'''

    # note that the wrapper adds the filename
    # to the output filenames.
    job_options = "-l mem_free=10G"

    statement = """python %(scriptsdir)s/runMEDIPS.py
            --ucsc-genome=%(medips_genome)s
            --treatment=%(infile)s
            --toolset=saturation
            --toolset=coverage
            --toolset=enrichment
            --shift=%(medips_shift)s
            --extend=%(medips_extension)s
            --output-filename-pattern="medips.dir/%%s"
            --log=%(outfile)s.log
            | gzip
            > %(outfile)s
            """
    P.run()


def runMEDIPSDMR(design_file, outfile):
    '''run differential MEDIPS analysis according to
    designfile.
    '''
    job_options = "-l mem_free=30G"

    design = Expression.readDesignFile(design_file)

    # remove data tracks not needed
    design = [(x, y) for x, y in design.items() if y.include]

    # build groups
    groups = set([y.group for x, y in design])

    statements = []
    for pair1, pair2 in itertools.combinations(groups, 2):
        treatment = ["%s.bam" % x for x, y in design if y.group == pair1]
        control = ["%s.bam" % x for x, y in design if y.group == pair2]

        treatment = ",".join(treatment)
        control = ",".join(control)
        # outfile contains directory prefix
        statements.append(
            """python %(scriptsdir)s/runMEDIPS.py
            --ucsc-genome=%(medips_genome)s
            --treatment=%(treatment)s
            --control=%(control)s
            --toolset=dmr
            --shift=%(medips_shift)s
            --extend=%(medips_extension)s
            --output-filename-pattern="%(outfile)s_%(pair1)s_vs_%(pair2)s_%%s"
            --fdr-threshold=%(medips_fdr)f
            --log=%(outfile)s.log
            | gzip
            > %(outfile)s
            """)

    P.run()
<|MERGE_RESOLUTION|>--- conflicted
+++ resolved
@@ -128,12 +128,7 @@
 def countReadsWithinWindows(bedfile,
                             windowfile,
                             outfile,
-                            counting_method="midpoint",
-<<<<<<< HEAD
-                            jobOptions="-l mem_free=4G"):
-=======
-                            memory_free="4G"):
->>>>>>> 9a4cc122
+                            counting_method="midpoint"):
     '''count reads given in *tagfile* within intervals in
     *windowfile*.
 
@@ -142,12 +137,8 @@
     Counting is done using bedtools. The counting method
     can be 'midpoint' or 'nucleotide'.
     '''
-<<<<<<< HEAD
-
-    job_options = jobOptions
-=======
-    job_options = "-l mem_free=%s" % memory_free
->>>>>>> 9a4cc122
+
+    job_options = "-l mem_free=4G"
 
     if counting_method == "midpoint":
         f = '''| awk '{a = $2+($3-$2)/2;
